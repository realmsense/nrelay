--- conflicted
+++ resolved
@@ -72,11 +72,7 @@
    */
   maxHP: number;
   /**
-<<<<<<< HEAD
-   * The amount of HP which has been added due to bonuses (e.g. equipping armor).
-=======
    * The increase in max HP which has been added due to bonuses (e.g. equipping a ring)
->>>>>>> 1d28d6e4
    */
   maxHPBoost: number;
   /**
@@ -84,11 +80,7 @@
    */
   maxMP: number;
   /**
-<<<<<<< HEAD
-   * The amount of MP which has been added due to bonuses (e.g. equipping armor).
-=======
    * The increase in max MP which has been added due to bonuses (e.g. equipping a ring)
->>>>>>> 1d28d6e4
    */
   maxMPBoost: number;
   /**
